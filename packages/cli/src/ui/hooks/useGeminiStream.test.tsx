--- conflicted
+++ resolved
@@ -369,13 +369,9 @@
           props.handleSlashCommand,
           props.shellModeActive,
           () => 'vscode' as EditorType,
-<<<<<<< HEAD
           () => {},
         ),
-=======
-        );
       },
->>>>>>> bd701832
       {
         initialProps: {
           client,
